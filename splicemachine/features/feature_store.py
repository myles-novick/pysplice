from typing import List, Dict, Optional, Union
from datetime import datetime
import re

from IPython.display import display
import pandas as pd
from pandas import DataFrame as PandasDF

from pyspark.sql.dataframe import DataFrame as SparkDF
import pyspark.sql.functions as psf
from pyspark.ml import Pipeline
from pyspark.ml.classification import RandomForestClassifier
from pyspark.ml.regression import RandomForestRegressor
from pyspark.ml.feature import StringIndexer, VectorAssembler

from splicemachine import SpliceMachineException
from splicemachine.spark import PySpliceContext
from splicemachine.features import Feature, FeatureSet
from .training_set import TrainingSet
from .utils.drift_utils import (add_feature_plot, remove_outliers, datetime_range_split, build_feature_drift_plot, build_model_drift_plot)
from .utils.training_utils import (dict_to_lower, _generate_training_set_history_sql,
                                   _generate_training_set_sql, _create_temp_training_view)
from .constants import SQL, FeatureType
from .training_view import TrainingView
from .utils.http_utils import RequestType, make_request, _get_feature_store_url, Endpoints, _get_credentials
import requests
import warnings
from requests.auth import HTTPBasicAuth

class FeatureStore:
    def __init__(self, splice_ctx: PySpliceContext = None) -> None:
        self.splice_ctx = splice_ctx
        self.mlflow_ctx = None
        self.feature_sets = []  # Cache of newly created feature sets
        self._FS_URL = _get_feature_store_url()
        if not self._FS_URL: warnings.warn(
            "Uh Oh! FS_URL variable was not found... you should call 'fs.set_feature_store_url(<url>)' before doing anything.")
        self._basic_auth = None
        self.__try_auto_login()

    def register_splice_context(self, splice_ctx: PySpliceContext) -> None:
        self.splice_ctx = splice_ctx

    def get_feature_sets(self, feature_set_names: List[str] = None) -> List[FeatureSet]:
        """
        Returns a list of available feature sets
        
        :param feature_set_names: A list of feature set names in the format '{schema_name}.{table_name}'. If none will return all FeatureSets
        :return: List[FeatureSet] the list of Feature Sets
        """

        r = make_request(self._FS_URL, Endpoints.FEATURE_SETS, RequestType.GET, self._basic_auth, { "name": feature_set_names } if feature_set_names else None)
        return [FeatureSet(**fs) for fs in r]

    def remove_training_view(self, override=False):
        """
        Note: This function is not yet implemented.
        Removes a training view. This will run 2 checks.
            1. See if the training view is being used by a model in a deployment. If this is the case, the function will fail, always.
            2. See if the training view is being used in any mlflow runs (non-deployed models). This will fail and return
            a warning Telling the user that this training view is being used in mlflow runs (and the run_ids) and that
            they will need to "override" this function to forcefully remove the training view.
        """
        raise NotImplementedError

    def get_summary(self) -> TrainingView:
        """
        This function returns a summary of the feature store including:
            * Number of feature sets
            * Number of deployed feature sets
            * Number of features
            * Number of deployed features
            * Number of training sets
            * Number of training views
            * Number of associated models - this is a count of the MLManager.RUNS table where the `splice.model_name` tag is set and the `splice.feature_store.training_set` parameter is set
            * Number of active (deployed) models (that have used the feature store for training)
            * Number of pending feature sets - this will will require a new table `featurestore.pending_feature_set_deployments` and it will be a count of that
        """

        r = make_request(self._FS_URL, Endpoints.SUMMARY, RequestType.GET, self._basic_auth)
        return r

    def get_training_view(self, training_view: str) -> TrainingView:
        """
        Gets a training view by name

        :param training_view: Training view name
        :return: TrainingView
        """

        r = make_request(self._FS_URL, Endpoints.TRAINING_VIEWS, RequestType.GET, self._basic_auth, { "name": training_view })
        return TrainingView(**r[0])

    def get_training_views(self, _filter: Dict[str, Union[int, str]] = None) -> List[TrainingView]:
        """
        Returns a list of all available training views with an optional filter

        :param _filter: Dictionary container the filter keyword (label, description etc) and the value to filter on
            If None, will return all TrainingViews
        :return: List[TrainingView]
        """

        r = make_request(self._FS_URL, Endpoints.TRAINING_VIEWS, RequestType.GET, self._basic_auth)
        return [TrainingView(**tv) for tv in r]

    def get_training_view_id(self, name: str) -> int:
        """
        Returns the unique view ID from a name

        :param name: The training view name
        :return: The training view id
        """
        # return self.splice_ctx.df(SQL.get_training_view_id.format(name=name)).collect()[0][0]
        r = make_request(self._FS_URL, Endpoints.TRAINING_VIEW_ID, RequestType.GET, self._basic_auth, { "name": name })
        return int(r)

    def get_features_by_name(self, names: Optional[List[str]] = None, as_list=False) -> Union[List[Feature], SparkDF]:
        """
        Returns a dataframe or list of features whose names are provided

        :param names: The list of feature names
        :param as_list: Whether or not to return a list of features. Default False
        :return: SparkDF or List[Feature] The list of Feature objects or Spark Dataframe of features and their metadata. Note, this is not the Feature
        values, simply the describing metadata about the features. To create a training dataset with Feature values, see
        :py:meth:`features.FeatureStore.get_training_set` or :py:meth:`features.FeatureStore.get_feature_dataset`
        """
        r = make_request(self._FS_URL, Endpoints.FEATURES, RequestType.GET, self._basic_auth, { "name": names })
        return [Feature(**f) for f in r] if as_list else pd.DataFrame.from_dict(r)

    def remove_feature_set(self):
        # TODO
        raise NotImplementedError

    def get_feature_vector(self, features: List[Union[str, Feature]],
                           join_key_values: Dict[str, str], return_sql=False) -> Union[str, PandasDF]:
        """
        Gets a feature vector given a list of Features and primary key values for their corresponding Feature Sets

        :param features: List of str Feature names or Features
        :param join_key_values: (dict) join key values to get the proper Feature values formatted as {join_key_column_name: join_key_value}
        :param return_sql: Whether to return the SQL needed to get the vector or the values themselves. Default False
        :return: Pandas Dataframe or str (SQL statement)
        """
        features = [f if isinstance(f, str) else f.__dict__ for f in features]
        r = make_request(self._FS_URL, Endpoints.FEATURE_VECTOR, RequestType.POST, self._basic_auth, 
            { "sql": return_sql }, { "features": features, "join_key_values": join_key_values })
        return r if return_sql else pd.DataFrame(r, index=[0])


    def get_feature_vector_sql_from_training_view(self, training_view: str, features: List[Union[str,Feature]]) -> str:
        """
        Returns the parameterized feature retrieval SQL used for online model serving.

        :param training_view: (str) The name of the registered training view
        :param features: (List[str]) the list of features from the feature store to be included in the training

            :NOTE:
                .. code-block:: text

                    This function will error if the view SQL is missing a view key required to retrieve the\
                    desired features

        :return: (str) the parameterized feature vector SQL
        """
        features = [f if isinstance(f, str) else f.__dict__ for f in features]
        r = make_request(self._FS_URL, Endpoints.FEATURE_VECTOR_SQL, RequestType.POST, self._basic_auth, 
            { "view": training_view }, features)
        return r

    def get_feature_primary_keys(self, features: List[str]) -> Dict[str, List[str]]:
        """
        Returns a dictionary mapping each individual feature to its primary key(s). This function is not yet implemented.

        :param features: (List[str]) The list of features to get primary keys for
        :return: Dict[str, List[str]] A mapping of {feature name: [pk1, pk2, etc]}
        """
        pass

    def get_training_view_features(self, training_view: str) -> List[Feature]:
        """
        Returns the available features for the given a training view name

        :param training_view: The name of the training view
        :return: A list of available Feature objects
        """

        r = make_request(self._FS_URL, Endpoints.TRAINING_VIEW_FEATURES, RequestType.GET, self._basic_auth, { "view": training_view })
        return [Feature(**f) for f in r]

    def get_feature_description(self):
        # TODO
        raise NotImplementedError

    def get_training_set(self, features: Union[List[Feature], List[str]], current_values_only: bool = False,
                         start_time: datetime = None, end_time: datetime = None, return_sql: bool = False) -> SparkDF:
        """
        Gets a set of feature values across feature sets that is not time dependent (ie for non time series clustering).
        This feature dataset will be treated and tracked implicitly the same way a training_dataset is tracked from
        :py:meth:`features.FeatureStore.get_training_set` . The dataset's metadata and features used will be tracked in mlflow automatically (see
        get_training_set for more details).

        The way point-in-time correctness is guaranteed here is by choosing one of the Feature Sets as the "anchor" dataset.
        This means that the points in time that the query is based off of will be the points in time in which the anchor
        Feature Set recorded changes. The anchor Feature Set is the Feature Set that contains the superset of all primary key
        columns across all Feature Sets from all Features provided. If more than 1 Feature Set has the superset of
        all Feature Sets, the Feature Set with the most primary keys is selected. If more than 1 Feature Set has the same
        maximum number of primary keys, the Feature Set is chosen by alphabetical order (schema_name, table_name).

        :param features: List of Features or strings of feature names

            :NOTE:
                .. code-block:: text

                    The Features Sets which the list of Features come from must have common join keys,
                    otherwise the function will fail. If there is no common join key, it is recommended to
                    create a Training View to specify the join conditions.

        :param current_values_only: If you only want the most recent values of the features, set this to true. Otherwise, all history will be returned. Default False
        :param start_time: How far back in history you want Feature values. If not specified (and current_values_only is False), all history will be returned.
            This parameter only takes effect if current_values_only is False.
        :param end_time: The most recent values for each selected Feature. This will be the cutoff time, such that any Feature values that
            were updated after this point in time won't be selected. If not specified (and current_values_only is False),
            Feature values up to the moment in time you call the function (now) will be retrieved. This parameter
            only takes effect if current_values_only is False.
        :return: Spark DF
        """
        features = [f if isinstance(f, str) else f.__dict__ for f in features]
        r = make_request(self._FS_URL, Endpoints.TRAINING_SETS, RequestType.POST, self._basic_auth, { "current": current_values_only }, 
                        { "features": features, "start_time": start_time, "end_time": end_time })

        # Here we create a null training view and pass it into the training set. We do this because this special kind
        # of training set isn't standard. It's not based on a training view, on primary key columns, a label column,
        # or a timestamp column . This is simply a joined set of features from different feature sets.
        # But we still want to track this in mlflow as a user may build and deploy a model based on this. So we pass in
        # a null training view that can be tracked with a "name" (although the name is None). This is a likely case
        # for (non time based) clustering use cases.
        # null_tvw = TrainingView(pk_columns=[], ts_column=None, label_column=None, view_sql=None, name=None,
        #                         description=None)
        # ts = TrainingSet(training_view=null_tvw, features=features, start_time=start_time, end_time=end_time)

        # If the user isn't getting historical values, that means there isn't really a start_time, as the user simply
        # wants the most up to date values of each feature. So we set start_time to end_time (which is datetime.today)

        if self.mlflow_ctx and not return_sql:
            self.link_training_set_to_mlflow(features, start_time, end_time)
        return r if return_sql else self.splice_ctx.df(r)

    def get_training_set_from_view(self, training_view: str, features: Union[List[Feature], List[str]] = None,
                                   start_time: Optional[datetime] = None, end_time: Optional[datetime] = None,
                                   return_sql: bool = False) -> SparkDF or str:
        """
        Returns the training set as a Spark Dataframe from a Training View. When a user calls this function (assuming they have registered
        the feature store with mlflow using :py:meth:`~mlflow.register_feature_store` )
        the training dataset's metadata will be tracked in mlflow automatically. The following will be tracked:
        including:
            * Training View
            * Selected features
            * Start time
            * End time
        This tracking will occur in the current run (if there is an active run)
        or in the next run that is started after calling this function (if no run is currently active).

        :param training_view: (str) The name of the registered training view
        :param features: (List[str] OR List[Feature]) the list of features from the feature store to be included in the training.
            If a list of strings is passed in it will be converted to a list of Feature. If not provided will return all available features.

            :NOTE:
                .. code-block:: text

                    This function will error if the view SQL is missing a join key required to retrieve the
                    desired features

        :param start_time: (Optional[datetime]) The start time of the query (how far back in the data to start). Default None

            :NOTE:
                .. code-block:: text

                    If start_time is None, query will start from beginning of history

        :param end_time: (Optional[datetime]) The end time of the query (how far recent in the data to get). Default None

            :NOTE:
                .. code-block:: text

                    If end_time is None, query will get most recently available data

        :param return_sql: (Optional[bool]) Return the SQL statement (str) instead of the Spark DF. Defaults False
        :return: Optional[SparkDF, str] The Spark dataframe of the training set or the SQL that is used to generate it (for debugging)
        """

        # # Generate the SQL needed to create the dataset
        features = [f if isinstance(f, str) else f.__dict__ for f in features] if features else None
        r = make_request(self._FS_URL, Endpoints.TRAINING_SET_FROM_VIEW, RequestType.POST, self._basic_auth, { "view": training_view }, 
                        { "features": features, "start_time": start_time, "end_time": end_time })
        sql = r["sql"]
        tvw = TrainingView(**r["training_view"])
        features = [Feature(**f) for f in r["features"]]

        # Link this to mlflow for model deployment
        if self.mlflow_ctx and not return_sql:
            self.link_training_set_to_mlflow(features, start_time, end_time, tvw)

        return sql if return_sql else self.splice_ctx.df(sql)

    def list_training_sets(self) -> Dict[str, Optional[str]]:
        """
        Returns a dictionary a training sets available, with the map name -> description. If there is no description,
        the value will be an emtpy string

        :return: Dict[str, Optional[str]]
        """
        raise NotImplementedError("To see available training views, run fs.describe_training_views()")


    def create_feature_set(self, schema_name: str, table_name: str, primary_keys: Dict[str, str],
                           desc: Optional[str] = None) -> FeatureSet:
        """
        Creates and returns a new feature set

        :param schema_name: The schema under which to create the feature set table
        :param table_name: The table name for this feature set
        :param primary_keys: The primary key column(s) of this feature set
        :param desc: The (optional) description
        :return: FeatureSet
        """
        # database stores object names in upper case
        schema_name = schema_name.upper()
        table_name = table_name.upper()

        fset_dict = { "schema_name": schema_name, "table_name": table_name,
                          "primary_keys": primary_keys,
                          "description": desc }

        print(f'Registering feature set {schema_name}.{table_name} in Feature Store')
        r = make_request(self._FS_URL, Endpoints.FEATURE_SETS, RequestType.POST, self._basic_auth, body=fset_dict)
        return FeatureSet(**r)

    def create_feature(self, schema_name: str, table_name: str, name: str, feature_data_type: str,
                       feature_type: FeatureType, desc: str = None, tags: Dict[str, str] = None):
        """
        Add a feature to a feature set

        :param schema_name: The feature set schema
        :param table_name: The feature set table name to add the feature to
        :param name: The feature name
        :param feature_data_type: The datatype of the feature. Must be a valid SQL datatype
        :param feature_type: splicemachine.features.FeatureType of the feature. The available types are from the FeatureType class: FeatureType.[categorical, ordinal, continuous].
            You can see available feature types by running

            .. code-block:: python

                    from splicemachine.features import FeatureType
                    print(FeatureType.get_valid())

        :param desc: The (optional) feature description (default None)
        :param tags: (optional) List of (str) tag words (default None)
        :return: Feature created
        """
        # database stores object names in upper case
        schema_name = schema_name.upper()
        table_name = table_name.upper()

        f_dict = { "name": name, "description": desc or '', "feature_data_type": feature_data_type,
                    "feature_type": feature_type, "tags": {}}
        print(f'Registering feature {name} in Feature Store')
        r = make_request(self._FS_URL, Endpoints.FEATURES, RequestType.POST, self._basic_auth, 
            { "schema": schema_name, "table": table_name }, f_dict)
        f = Feature(**r)
        return f
        # TODO: Backfill the feature

    def create_training_view(self, name: str, sql: str, primary_keys: List[str], join_keys: List[str],
                             ts_col: str, label_col: Optional[str] = None, replace: Optional[bool] = False,
                             desc: Optional[str] = None, verbose=False) -> None:
        """
        Registers a training view for use in generating training SQL

        :param name: The training set name. This must be unique to other existing training sets unless replace is True
        :param sql: (str) a SELECT statement that includes:
            * the primary key column(s) - uniquely identifying a training row/case
            * the inference timestamp column - timestamp column with which to join features (temporal join timestamp)
            * join key(s) - the references to the other feature tables' primary keys (ie customer_id, location_id)
            * (optionally) the label expression - defining what the training set is trying to predict
        :param primary_keys: (List[str]) The list of columns from the training SQL that identify the training row
        :param ts_col: The timestamp column of the training SQL that identifies the inference timestamp
        :param label_col: (Optional[str]) The optional label column from the training SQL.
        :param replace: (Optional[bool]) Whether to replace an existing training view
        :param join_keys: (List[str]) A list of join keys in the sql that are used to get the desired features in
            get_training_set
        :param desc: (Optional[str]) An optional description of the training set
        :param verbose: Whether or not to print the SQL before execution (default False)
        :return:
        """
        assert name != "None", "Name of training view cannot be None!"

        tv_dict = { "name": name, "description": desc, "pk_columns": primary_keys, "ts_column": ts_col, "label_column": label_col,
                    "join_columns": join_keys, "sql_text": sql}
        make_request(self._FS_URL, Endpoints.TRAINING_VIEWS, RequestType.POST, self._basic_auth, body=tv_dict)

    def _process_features(self, features: List[Union[Feature, str]]) -> List[Feature]:
        """
        Process a list of Features parameter. If the list is strings, it converts them to Features, else returns itself

        :param features: The list of Feature names or Feature objects
        :return: List[Feature]
        """
        feat_str = [f for f in features if isinstance(f, str)]
        str_to_feat = self.get_features_by_name(names=feat_str, as_list=True) if feat_str else []
        all_features = str_to_feat + [f for f in features if not isinstance(f, str)]
        assert all(
            [isinstance(i, Feature) for i in all_features]), "It seems you've passed in Features that are neither" \
                                                             " a feature name (string) or a Feature object"
        return all_features

    def deploy_feature_set(self, schema_name: str, table_name: str):
        """
        Deploys a feature set to the database. This persists the feature stores existence.
        As of now, once deployed you cannot delete the feature set or add/delete features.
        The feature set must have already been created with :py:meth:`~features.FeatureStore.create_feature_set`

        :param schema_name: The schema of the created feature set
        :param table_name: The table of the created feature set
        """

        # database stores object names in upper case
        schema_name = schema_name.upper()
        table_name = table_name.upper()

        make_request(self._FS_URL, Endpoints.DEPLOY_FEATURE_SET, RequestType.POST, self._basic_auth, { "schema": schema_name, "table": table_name })

    def describe_feature_sets(self) -> None:
        """
        Prints out a description of a all feature sets, with all features in the feature sets and whether the feature
        set is deployed

        :return: None
        """
        r = make_request(self._FS_URL, Endpoints.FEATURE_SET_DESCRIPTIONS, RequestType.GET, self._basic_auth)
        
        print('Available feature sets')
        for desc in r:
            features = [Feature(**feature) for feature in desc.pop('features')]
            fset = FeatureSet(**desc)
            print('-' * 23)
            self._feature_set_describe(fset, features)

    def describe_feature_set(self, schema_name: str, table_name: str) -> None:
        """
        Prints out a description of a given feature set, with all features in the feature set and whether the feature
        set is deployed

        :param schema_name: feature set schema name
        :param table_name: feature set table name
        :return: None
        """
        # database stores object names in upper case
        schema_name = schema_name.upper()
        table_name = table_name.upper()

        r = make_request(self._FS_URL, Endpoints.FEATURE_SET_DESCRIPTIONS, RequestType.GET, self._basic_auth)
        descs = r
        if not descs: raise SpliceMachineException(
            f"Feature Set {schema_name}.{table_name} not found. Check name and try again.")
        desc = descs[0]
        features = [Feature(**feature) for feature in desc.pop("features")]
        fset = FeatureSet(**desc)
        self._feature_set_describe(fset, features)

    def _feature_set_describe(self, fset: FeatureSet, features: List[Feature]):
        print(f'{fset.schema_name}.{fset.table_name} - {fset.description}')
        print('Primary keys:', fset.primary_keys)
        print('\nAvailable features:')
        display(pd.DataFrame(f.__dict__ for f in features))

    def describe_training_views(self) -> None:
        """
        Prints out a description of all training views, the ID, name, description and optional label

        :param training_view: The training view name
        :return: None
        """
        r = make_request(self._FS_URL, Endpoints.TRAINING_VIEW_DESCRIPTIONS, RequestType.GET, self._basic_auth)

        print('Available training views')
        for desc in r:
            features = [Feature(**f) for f in desc.pop('features')]
            tcx = TrainingView(**desc)
            print('-' * 23)
            self._training_view_describe(tcx, features)

    def describe_training_view(self, training_view: str) -> None:
        """
        Prints out a description of a given training view, the ID, name, description and optional label

        :param training_view: The training view name
        :return: None
        """

        r = make_request(self._FS_URL, Endpoints.TRAINING_VIEW_DESCRIPTIONS, RequestType.GET, self._basic_auth, {'name': training_view})
        descs = r
        if not descs: raise SpliceMachineException(f"Training view {training_view} not found. Check name and try again.")
        desc = descs[0]
        feats = [Feature(**f) for f in desc.pop('features')]
        tcx = TrainingView(**desc)
        self._training_view_describe(tcx, feats)

    def _training_view_describe(self, tcx: TrainingView, feats: List[Feature]):
        print(f'ID({tcx.view_id}) {tcx.name} - {tcx.description} - LABEL: {tcx.label_column}')
        print(f'Available features in {tcx.name}:')

        col_order = ['name', 'description', 'feature_data_type', 'feature_set_name', 'feature_type', 'tags',
                     'last_update_ts',
                     'last_update_username', 'compliance_level', 'feature_set_id', 'feature_id']
        display(pd.DataFrame(f.__dict__ for f in feats)[col_order])

    def set_feature_description(self):
        raise NotImplementedError

    def get_training_set_from_deployment(self, schema_name: str, table_name: str):
        """
        Reads Feature Store metadata to rebuild orginal training data set used for the given deployed model.
        :param schema_name: model schema name
        :param table_name: model table name
        :return:
        """
        # database stores object names in upper case
        schema_name = schema_name.upper()
        table_name = table_name.upper()

        r = make_request(self._FS_URL, Endpoints.TRAINING_SET_FROM_DEPLOYMENT, RequestType.GET, self._basic_auth, 
            { "schema": schema_name, "table": table_name })
        metadata = r['metadata']
        
        sql = r['sql']
<<<<<<< HEAD
        features = r['features']
        tv_name = metadata['name']
        start_time = metadata['training_set_start_ts']
        end_time = metadata['training_set_end_ts']
=======
        features = metadata['FEATURES'].split(',')
        tv_name = metadata['NAME']
        start_time = metadata['TRAINING_SET_START_TS']
        end_time = metadata['TRAINING_SET_END_TS']
        tv = TrainingView(**r['training_view']) if 'training_view' in r else None
        features = [Feature(**f) for f in r["features"]]
>>>>>>> ec2838e1

        if self.mlflow_ctx:
            self.link_training_set_to_mlflow(features, start_time, end_time, tv)
        return self.splice_ctx.df(sql)

    def remove_feature(self, name: str):
        """
        Removes a feature. This will run 2 checks.
            1. See if the feature exists.
            2. See if the feature belongs to a feature set that has already been deployed.
            If either of these are true, this function will throw an error explaining which check has failed
            :param name: feature name
            :return:
        """
        make_request(self._FS_URL, Endpoints.FEATURES, RequestType.DELETE, self._basic_auth, { "name": name })

<<<<<<< HEAD
    def get_training_set_features(self, training_set: str = None):
        """
        Returns a list of all features from an available Training Set, as well as details about that Training Set
=======
    def get_deployments(self, schema_name: str = None, table_name: str = None, training_set: str = None):
        """
        Returns a list of all (or specified) available deployments
>>>>>>> ec2838e1
        :param schema_name: model schema name
        :param table_name: model table name
        :param training_set: training set name
        :return: List[Deployment] the list of Deployments as dicts
        """
<<<<<<< HEAD
        r = make_request(self._FS_URL, Endpoints.TRAINING_SET_FEATURES, RequestType.GET, self._basic_auth, 
            { 'name': training_set })
        r['features'] = [Feature(**f) for f in r['features']]
        return r
=======
        return make_request(self._FS_URL, Endpoints.DEPLOYMENTS, RequestType.GET, self._basic_auth, 
            { 'schema': schema_name, 'table': table_name, 'name': training_set })
>>>>>>> ec2838e1

    def _retrieve_model_data_sets(self, schema_name: str, table_name: str):
        """
        Returns the training set dataframe and model table dataframe for a given deployed model.
        :param schema_name: model schema name
        :param table_name: model table name
        :return:
        """
        # database stores object names in upper case
        schema_name = schema_name.upper()
        table_name = table_name.upper()

        training_set_df = self.get_training_set_from_deployment(schema_name, table_name)
        model_table_df = self.splice_ctx.df(f'SELECT * FROM {schema_name}.{table_name}')
        return training_set_df, model_table_df

    def _retrieve_training_set_metadata_from_deployement(self, schema_name: str, table_name: str):
        """
        Reads Feature Store metadata to retrieve definition of training set used to train the specified model.
        :param schema_name: model schema name
        :param table_name: model table name
        :return:
        """
        # database stores object names in upper case
        schema_name = schema_name.upper()
        table_name = table_name.upper()

        sql = SQL.get_deployment_metadata.format(schema_name=schema_name, table_name=table_name)
        deploy_df = self.splice_ctx.df(sql).collect()
        cnt = len(deploy_df)
        if cnt == 1:
            return deploy_df[0]

    def display_model_feature_drift(self, schema_name: str, table_name: str):
        """
        Displays feature by feature comparison between the training set of the deployed model and the input feature
        values used with the model since deployment.
        :param schema_name: name of database schema where model table is deployed
        :param table_name: name of the model table
        :return: None
        """
        # database stores object names in upper case
        schema_name = schema_name.upper()
        table_name = table_name.upper()

        metadata = self._retrieve_training_set_metadata_from_deployement(schema_name, table_name)
        if not metadata:
            raise SpliceMachineException(f"Could not find deployment for model table {schema_name}.{table_name}") from None
        training_set_df, model_table_df = self._retrieve_model_data_sets(schema_name, table_name)
        features = metadata['FEATURES'].split(',')
        build_feature_drift_plot(features, training_set_df, model_table_df)


    def display_model_drift(self, schema_name: str, table_name: str, time_intervals: int,
                            start_time: datetime = None, end_time: datetime = None):
        """
        Displays as many as 'time_intervals' plots showing the distribution of the model prediction within each time
        period. Time periods are equal periods of time where predictions are present in the model table
        'schema_name'.'table_name'. Model predictions are first filtered to only those occurring after 'start_time' if
        specified and before 'end_time' if specified.
        :param schema_name: schema where the model table resides
        :param table_name: name of the model table
        :param time_intervals: number of time intervals to plot
        :param start_time: if specified, filters to only show predictions occurring after this date/time
        :param end_time: if specified, filters to only show predictions occurring before this date/time
        :return: None
        """
        # database stores object names in upper case
        schema_name = schema_name.upper()
        table_name = table_name.upper()

        # set default timeframe if not specified
        if not start_time:
            start_time = datetime(1900, 1, 1, 0, 0, 0)
        if not end_time:
            end_time = datetime.now()
        # retrieve predictions the model has made over time
        sql = SQL.get_model_predictions.format(schema_name=schema_name, table_name=table_name,
                                               start_time=start_time, end_time=end_time)
        model_table_df = self.splice_ctx.df(sql)
        build_model_drift_plot(model_table_df, time_intervals)


    def __get_pipeline(self, df, features, label, model_type):
        """
        Creates a Pipeline with preprocessing steps (StringINdexer, VectorAssembler) for each feature depending
        on feature type, and returns the pipeline for training for feature elimination

        :param df: Spark Dataframe
        :param features: List[Feature] to train on
        :param label: Label name to train on
        :param model_type: (str) the model type - avl options are "classification" and "regression"
        :return: Unfit Spark Pipeline
        """
        categorical_features = [f.name for f in features if f.is_categorical()]
        numeric_features = [f.name for f in features if f.is_continuous() or f.is_ordinal()]
        indexed_features = [f'{n}_index' for n in categorical_features]

        si = [StringIndexer(inputCol=n, outputCol=f'{n}_index', handleInvalid='keep') for n in categorical_features]
        all_features = numeric_features + indexed_features

        v = VectorAssembler(inputCols=all_features, outputCol='features', handleInvalid='keep')
        if model_type == 'classification':
            si += [StringIndexer(inputCol=label, outputCol=f'{label}_index', handleInvalid='keep')]
            clf = RandomForestClassifier(labelCol=f'{label}_index')
        else:
            clf = RandomForestRegressor(labelCol=label)
        return Pipeline(stages=si + [v, clf]).fit(df)

    def __get_feature_importance(self, feature_importances, df, features_column):
        """
        Gets the ordered feature importance for the feature elimination rounds
        :param feature_importances: Spark model featureImportances attribute
        :param df: Spark dataframe
        :param features_column: Column name of the dataframe that holds the features
        :return: Sorted pandas dataframe with the feature importances and feature names
        """
        feature_rank = []
        for i in df.schema[features_column].metadata["ml_attr"]["attrs"]:
            feature_rank += df.schema[features_column].metadata["ml_attr"]["attrs"][i]
        features_df = pd.DataFrame(feature_rank)
        features_df['score'] = features_df['idx'].apply(lambda x: feature_importances[x])
        return (features_df.sort_values('score', ascending=False))

    def __log_mlflow_results(self, name, rounds, mlflow_results):
        """
        Logs the results of feature elimination to mlflow
        :param name: MLflow run name
        :param rounds: Number of rounds of feature elimination that were run
        :param mlflow_results: The params / metrics to log
        :return:
        """
        try:
            if self.mlflow_ctx.active_run():
                self.mlflow_ctx.start_run(run_name=name)
            for r in range(rounds):
                with self.mlflow_ctx.start_run(run_name=f'Round {r}', nested=True):
                    self.mlflow_ctx.log_metrics(mlflow_results[r])
        finally:
            self.mlflow_ctx.end_run()


    def __prune_features_for_elimination(self, features) -> List[Feature]:
        """
        Removes incompatible features from the provided list if they are not compatible with SparkML modeling

        :param features: List[Feature] the provided list
        :return: List[Features] the pruned list
        """
        from splicemachine.spark.constants import SQL_MODELING_TYPES
        invalid_features = {f for f in features if f.feature_data_type not in SQL_MODELING_TYPES}
        valid_features = list(set(features) - invalid_features)
        if invalid_features: print('The following features are invalid for modeling based on their Data Types:\n')
        for f in invalid_features:
            print(f.name, f.feature_data_type)
        return valid_features

    def run_feature_elimination(self, df, features: List[Union[str, Feature]], label: str = 'label', n: int = 10,
                                verbose: int = 0, model_type: str = 'classification', step: int = 1,
                                log_mlflow: bool = False, mlflow_run_name: str = None,
                                return_importances: bool = False):

        """
        Runs feature elimination using a Spark decision tree on the dataframe passed in. Optionally logs results to mlflow

        :param df: The dataframe with features and label
        :param features: The list of feature names (or Feature objects) to run elimination on
        :param label: the label column names
        :param n: The number of features desired. Default 10
        :param verbose: The level of verbosity. 0 indicated no printing. 1 indicates printing remaining features after
            each round. 2 indicates print features and relative importances after each round. Default 0
        :param model_type: Whether the model to test with will be a regression or classification model. Default classification
        :param log_mlflow: Whether or not to log results to mlflow as nested runs. Default false
        :param mlflow_run_name: The name of the parent run under which all subsequent runs will live. The children run
            names will be {mlflow_run_name}_{num_features}_features. ie testrun_5_features, testrun_4_features etc
        :return:
        """

        train_df = df
        features = self._process_features(features)
        remaining_features = self.__prune_features_for_elimination(features)
        rnd = 0
        mlflow_results = []
        assert len(
            remaining_features) > n, \
            "You've set the number of desired features (n) greater than the number of available features"
        while len(remaining_features) > n:
            rnd += 1
            num_features = max(len(remaining_features) - step, n)  # Don't go less than the specified value
            print(f'Building {model_type} model')
            model = self.__get_pipeline(train_df, remaining_features, label, model_type)
            print('Getting feature importance')
            feature_importances = self.__get_feature_importance(model.stages[-1].featureImportances,
                                                                model.transform(train_df), "features").head(
                num_features)
            remaining_features_and_label = list(feature_importances['name'].values) + [label]
            train_df = train_df.select(*remaining_features_and_label)
            remaining_features = [f for f in remaining_features if f.name in feature_importances['name'].values]
            print(f'{len(remaining_features)} features remaining')

            if verbose == 1:
                print(f'Round {rnd} complete. Remaining Features:')
                for i, f in enumerate(list(feature_importances['name'].values)):
                    print(f'{i}. {f}')
            elif verbose == 2:
                print(f'Round {rnd} complete. Remaining Features:')
                display(feature_importances.reset_index(drop=True))

            # Add results to a list for mlflow logging
            round_metrics = {'Round': rnd, 'Number of features': len(remaining_features)}
            for index, row in feature_importances.iterrows():
                round_metrics[row['name']] = row['score']
            mlflow_results.append(round_metrics)

        if log_mlflow and self.mlflow_ctx:
            run_name = mlflow_run_name or f'feature_elimination_{label}'
            self.__log_mlflow_results(run_name, rnd, mlflow_results)

        return remaining_features, feature_importances.reset_index(
            drop=True) if return_importances else remaining_features

    def link_training_set_to_mlflow(self, features: Union[List[Feature], List[str]], start_time: datetime = None, 
                                    end_time: datetime = None, tvw: TrainingView = None, current_values_only: bool = False):
        if not tvw:
            tvw = TrainingView(pk_columns=[], ts_column=None, label_column=None, view_sql=None, name=None,
                                description=None)
        ts = TrainingSet(training_view=tvw, features=features,
                        start_time=start_time, end_time=end_time)

        # For metadata purposes
        if current_values_only:
            ts.start_time = ts.end_time

        self.mlflow_ctx._active_training_set: TrainingSet = ts
        ts._register_metadata(self.mlflow_ctx)

    
    def set_feature_store_url(self, url: str):
        self._FS_URL = url

    def login_fs(self, username, password):
        self._basic_auth = HTTPBasicAuth(username, password)

    def __try_auto_login(self):
        """
        Tries to login the user  automatically. This will only work if the user is not
        using the cloud service.

        :return: None
        """
        user, password = _get_credentials()
        if user and password:
            self.login_fs(user, password)<|MERGE_RESOLUTION|>--- conflicted
+++ resolved
@@ -529,22 +529,16 @@
 
         r = make_request(self._FS_URL, Endpoints.TRAINING_SET_FROM_DEPLOYMENT, RequestType.GET, self._basic_auth, 
             { "schema": schema_name, "table": table_name })
+        
         metadata = r['metadata']
-        
         sql = r['sql']
-<<<<<<< HEAD
-        features = r['features']
+
         tv_name = metadata['name']
         start_time = metadata['training_set_start_ts']
         end_time = metadata['training_set_end_ts']
-=======
-        features = metadata['FEATURES'].split(',')
-        tv_name = metadata['NAME']
-        start_time = metadata['TRAINING_SET_START_TS']
-        end_time = metadata['TRAINING_SET_END_TS']
+
         tv = TrainingView(**r['training_view']) if 'training_view' in r else None
-        features = [Feature(**f) for f in r["features"]]
->>>>>>> ec2838e1
+        features = [Feature(**f) for f in r['features']]
 
         if self.mlflow_ctx:
             self.link_training_set_to_mlflow(features, start_time, end_time, tv)
@@ -561,29 +555,27 @@
         """
         make_request(self._FS_URL, Endpoints.FEATURES, RequestType.DELETE, self._basic_auth, { "name": name })
 
-<<<<<<< HEAD
-    def get_training_set_features(self, training_set: str = None):
-        """
-        Returns a list of all features from an available Training Set, as well as details about that Training Set
-=======
     def get_deployments(self, schema_name: str = None, table_name: str = None, training_set: str = None):
         """
         Returns a list of all (or specified) available deployments
->>>>>>> ec2838e1
         :param schema_name: model schema name
         :param table_name: model table name
         :param training_set: training set name
         :return: List[Deployment] the list of Deployments as dicts
         """
-<<<<<<< HEAD
+        return make_request(self._FS_URL, Endpoints.DEPLOYMENTS, RequestType.GET, self._basic_auth, 
+            { 'schema': schema_name, 'table': table_name, 'name': training_set })
+      
+    def get_training_set_features(self, training_set: str = None):
+        """
+        Returns a list of all features from an available Training Set, as well as details about that Training Set
+        :param training_set: training set name
+        :return: TrainingSet as dict
+        """
         r = make_request(self._FS_URL, Endpoints.TRAINING_SET_FEATURES, RequestType.GET, self._basic_auth, 
             { 'name': training_set })
         r['features'] = [Feature(**f) for f in r['features']]
         return r
-=======
-        return make_request(self._FS_URL, Endpoints.DEPLOYMENTS, RequestType.GET, self._basic_auth, 
-            { 'schema': schema_name, 'table': table_name, 'name': training_set })
->>>>>>> ec2838e1
 
     def _retrieve_model_data_sets(self, schema_name: str, table_name: str):
         """
