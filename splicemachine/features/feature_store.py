--- conflicted
+++ resolved
@@ -7,26 +7,18 @@
 from pandas import DataFrame as PandasDF
 
 from pyspark.sql.dataframe import DataFrame as SparkDF
-import pyspark.sql.functions as psf
 from pyspark.ml import Pipeline
 from pyspark.ml.classification import RandomForestClassifier
 from pyspark.ml.regression import RandomForestRegressor
 from pyspark.ml.feature import StringIndexer, VectorAssembler
 
 from splicemachine import SpliceMachineException
+from splicemachine.features.utils.feature_utils import sql_to_datatype
 from splicemachine.spark import PySpliceContext
 from splicemachine.features import Feature, FeatureSet
 from .training_set import TrainingSet
-<<<<<<< HEAD
-from .utils.drift_utils import (add_feature_plot, remove_outliers, datetime_range_split,
-                                build_feature_drift_plot, build_model_drift_plot)
+from .utils.drift_utils import build_feature_drift_plot, build_model_drift_plot
 from .pipelines import FeatureAggregation
-=======
-from .utils.feature_utils import sql_to_datatype
-from .utils.drift_utils import (add_feature_plot, remove_outliers, datetime_range_split, build_feature_drift_plot, build_model_drift_plot)
->>>>>>> dbfadbe6
-from .utils.training_utils import (dict_to_lower, _generate_training_set_history_sql,
-                                   _generate_training_set_sql, _create_temp_training_view)
 from .utils.http_utils import RequestType, make_request, _get_feature_store_url, Endpoints, _get_credentials
 
 from .constants import SQL, FeatureType
