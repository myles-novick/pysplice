--- conflicted
+++ resolved
@@ -109,14 +109,8 @@
         values, simply the describing metadata about the features. To create a training dataset with Feature values, see
         :py:meth:`features.FeatureStore.get_training_set` or :py:meth:`features.FeatureStore.get_feature_dataset`
         """
-
-<<<<<<< HEAD
         r = make_request(self._FS_URL, Endpoints.FEATURES, RequestType.GET, self._basic_auth, { "name": names })
-        return [Feature(**f) for f in r] if as_list else pd.DataFrame(r, index=[0])
-=======
-        r = make_request(self._FS_URL, Endpoints.FEATURES, RequestType.GET, { "name": names })
         return [Feature(**f) for f in r] if as_list else pd.DataFrame.from_dict(r)
->>>>>>> 4a6ed6c0
 
     def remove_feature_set(self):
         # TODO
